--- conflicted
+++ resolved
@@ -24,8 +24,6 @@
 # z3
 set(LLVM_Z3_INSTALL_DIR "${Z3_INSTALL_PREFIX}")
 find_package(Z3 4.7.1 REQUIRED MODULE)
-list(APPEND PROJECT_INCLUDEDIRECTORIES ${Z3_INCLUDE_DIR})
-list(APPEND PROJECT_LIBRARIES ${Z3_LIBRARIES})
 
 #
 # tool target settings
@@ -45,10 +43,12 @@
 
 target_include_directories(circuitous-settings INTERFACE
    "${CMAKE_CURRENT_SOURCE_DIR}/include"
+   ${Z3_INCLUDE_DIR}
 )
 
 target_link_libraries(circuitous-settings INTERFACE
     remill
+    ${Z3_LIBRARIES}
 )
 
 add_library(circuitous-util STATIC
@@ -93,6 +93,7 @@
     lib/Printers/Python.cpp
     lib/Printers/Json.cpp
     lib/Printers/Topology.cpp
+    lib/Printers/SMT.cpp
 )
 
 target_link_libraries(circuitous-printers PUBLIC
@@ -101,31 +102,6 @@
 )
 
 add_executable(circuitous
-<<<<<<< HEAD
-    CircuitBuilder.h
-    CircuitBuilder.cpp
-    DOT.cpp
-    IR.h
-    IR.cpp
-    IRToSMTVisitor.cpp
-    Main.cpp
-    Python.cpp
-    Saturate.h
-    Saturate.cpp
-    # Serialize.cpp
-    UseDef.h
-    UseDef.cpp)
-
-target_compile_definitions(circuitous PUBLIC
-    ${PROJECT_DEFINITIONS})
-
-target_compile_options(circuitous PUBLIC
-    ${PROJECT_CXXFLAGS})
-
-target_link_libraries(circuitous PUBLIC remill ${PROJECT_LIBRARIES})
-
-target_include_directories(circuitous SYSTEM PUBLIC ${PROJECT_INCLUDEDIRECTORIES})
-=======
     Main.cpp
 )
 
@@ -136,7 +112,6 @@
     circuitous-util
     circuitous-settings
 )
->>>>>>> e095b31e
 
 #
 # install settings
