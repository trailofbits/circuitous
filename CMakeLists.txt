# Copyright (c) 2020 Trail of Bits, Inc.

project(circuitous)
cmake_minimum_required(VERSION 3.2)

include("${CMAKE_CURRENT_SOURCE_DIR}/cmake/settings.cmake")
include("${CMAKE_CURRENT_SOURCE_DIR}/cmake/utils.cmake")
list(APPEND CMAKE_MODULE_PATH "${CMAKE_CURRENT_SOURCE_DIR}/cmake/modules")

FindAndSelectClangCompiler()

#
# libraries
#
# remill
if("${PLATFORM_NAME}" STREQUAL "windows")
<<<<<<< HEAD
  set(REMILL_FINDPACKAGE_HINTS HINTS "${CMAKE_INSTALL_PREFIX}/remill/lib")
endif()

find_package(remill REQUIRED ${REMILL_FINDPACKAGE_HINTS})
=======
set(REMILL_FINDPACKAGE_HINTS HINTS "${CMAKE_INSTALL_PREFIX}/remill/lib")
endif()

find_package(remill REQUIRED ${REMILL_FINDPACKAGE_HINTS})

# llvm
find_package(LLVM REQUIRED CONFIG HINTS ${FINDPACKAGE_LLVM_HINTS})

string(REPLACE "." ";" LLVM_VERSION_LIST ${LLVM_PACKAGE_VERSION})
list(GET LLVM_VERSION_LIST 0 LLVM_MAJOR_VERSION)
list(GET LLVM_VERSION_LIST 1 LLVM_MINOR_VERSION)
set(REMILL_LLVM_VERSION "${LLVM_MAJOR_VERSION}.${LLVM_MINOR_VERSION}")

# Go find only the static libraries of LLVM, and link against those.
foreach(LLVM_LIB IN LISTS LLVM_AVAILABLE_LIBS)
  get_target_property(LLVM_LIB_TYPE ${LLVM_LIB} TYPE)
  if(LLVM_LIB_TYPE STREQUAL "STATIC_LIBRARY")
    list(APPEND LLVM_LIBRARIES "${LLVM_LIB}")
  endif()
endforeach()

# These are out-of-order in `LLVM_AVAILABLE_LIBS` and should always be last.
list(REMOVE_ITEM LLVM_LIBRARIES LLVMCore LLVMSupport)
list(APPEND LLVM_LIBRARIES LLVMCore LLVMSupport)

# z3
set(LLVM_Z3_INSTALL_DIR "${Z3_INSTALL_PREFIX}")
find_package(Z3 4.7.1 MODULE)
>>>>>>> 2e7ee459

#
# tool target settings
#

add_library(circuitous-settings INTERFACE)

target_compile_definitions(circuitous-settings INTERFACE
    ${PROJECT_DEFINITIONS}
)

target_compile_options(circuitous-settings INTERFACE
    ${GLOBAL_CXXFLAGS}
    -Werror -Wconversion -pedantic 
    -Wno-unreachable-code-return
)

target_include_directories(circuitous-settings INTERFACE
   "${CMAKE_CURRENT_SOURCE_DIR}/include"
)

target_link_libraries(circuitous-settings INTERFACE
    remill
<<<<<<< HEAD
=======
    ${LLVM_LIBRARIES}
>>>>>>> 2e7ee459
)

add_library(circuitous-util STATIC
    include/circuitous/Util/UseDef.h
    include/circuitous/Util/BitManipulation.h
    lib/Util/UseDef.cpp
)

target_link_libraries(circuitous-util PUBLIC
    circuitous-settings
)

add_library(circuitous-ir STATIC
    include/circuitous/IR/IR.h
    include/circuitous/IR/Hash.h
    
    lib/IR/Hash.cpp
    lib/IR/IR.cpp
    lib/IR/Serialize.cpp
)

target_link_libraries(circuitous-ir PUBLIC
    circuitous-util
    circuitous-settings
)

add_library(circuitous-lifter STATIC    
    lib/Lifter/CircuitBuilder.h
    lib/Lifter/CircuitBuilder.cpp
    lib/Lifter/Remill.cpp
)

target_link_libraries(circuitous-lifter PUBLIC
    circuitous-ir
    circuitous-settings
)

add_library(circuitous-printers STATIC    
    include/circuitous/Printers.h
    
    lib/Printers/DOT.cpp
    lib/Printers/Python.cpp
    lib/Printers/JSON.cpp
    lib/Printers/Topology.cpp
    lib/Printers/SMT.cpp
)

target_link_libraries(circuitous-printers PUBLIC
    circuitous-ir
    circuitous-settings
)

add_library(circuitous-transforms STATIC    
    include/circuitous/Transforms.h
    
    lib/Transforms/StrengthReducePopulationCount.cpp
    lib/Transforms/ConvertPopCountToParity.cpp
)

target_link_libraries(circuitous-transforms PUBLIC
    circuitous-ir
    circuitous-util
    circuitous-settings
)

add_executable(circuitous
    Main.cpp
)

target_link_libraries(circuitous PUBLIC
    circuitous-lifter
    circuitous-ir
    circuitous-printers
    circuitous-util
    circuitous-settings
    circuitous-transforms
)

#
# install settings
#

if(DEFINED WIN32)
  set(install_folder "${CMAKE_INSTALL_PREFIX}/circuitous")
else()
  set(install_folder "${CMAKE_INSTALL_PREFIX}")
endif()

install(
    TARGETS circuitous
    RUNTIME DESTINATION "${install_folder}/bin")<|MERGE_RESOLUTION|>--- conflicted
+++ resolved
@@ -14,41 +14,11 @@
 #
 # remill
 if("${PLATFORM_NAME}" STREQUAL "windows")
-<<<<<<< HEAD
   set(REMILL_FINDPACKAGE_HINTS HINTS "${CMAKE_INSTALL_PREFIX}/remill/lib")
 endif()
 
 find_package(remill REQUIRED ${REMILL_FINDPACKAGE_HINTS})
-=======
-set(REMILL_FINDPACKAGE_HINTS HINTS "${CMAKE_INSTALL_PREFIX}/remill/lib")
-endif()
 
-find_package(remill REQUIRED ${REMILL_FINDPACKAGE_HINTS})
-
-# llvm
-find_package(LLVM REQUIRED CONFIG HINTS ${FINDPACKAGE_LLVM_HINTS})
-
-string(REPLACE "." ";" LLVM_VERSION_LIST ${LLVM_PACKAGE_VERSION})
-list(GET LLVM_VERSION_LIST 0 LLVM_MAJOR_VERSION)
-list(GET LLVM_VERSION_LIST 1 LLVM_MINOR_VERSION)
-set(REMILL_LLVM_VERSION "${LLVM_MAJOR_VERSION}.${LLVM_MINOR_VERSION}")
-
-# Go find only the static libraries of LLVM, and link against those.
-foreach(LLVM_LIB IN LISTS LLVM_AVAILABLE_LIBS)
-  get_target_property(LLVM_LIB_TYPE ${LLVM_LIB} TYPE)
-  if(LLVM_LIB_TYPE STREQUAL "STATIC_LIBRARY")
-    list(APPEND LLVM_LIBRARIES "${LLVM_LIB}")
-  endif()
-endforeach()
-
-# These are out-of-order in `LLVM_AVAILABLE_LIBS` and should always be last.
-list(REMOVE_ITEM LLVM_LIBRARIES LLVMCore LLVMSupport)
-list(APPEND LLVM_LIBRARIES LLVMCore LLVMSupport)
-
-# z3
-set(LLVM_Z3_INSTALL_DIR "${Z3_INSTALL_PREFIX}")
-find_package(Z3 4.7.1 MODULE)
->>>>>>> 2e7ee459
 
 #
 # tool target settings
@@ -72,10 +42,6 @@
 
 target_link_libraries(circuitous-settings INTERFACE
     remill
-<<<<<<< HEAD
-=======
-    ${LLVM_LIBRARIES}
->>>>>>> 2e7ee459
 )
 
 add_library(circuitous-util STATIC
